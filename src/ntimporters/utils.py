--- conflicted
+++ resolved
@@ -45,7 +45,6 @@
     return model
 
 
-<<<<<<< HEAD
 def add_to_project_group(nt_client, team_id: str, project_id: str, group_name: str):
     """Add project to project' group"""
     st_groups = _get_with_query(
@@ -77,18 +76,10 @@
 
 def set_unassigned_tag(nt_client, task_id: str):
     """set 'missing responsability' tag"""
-    tag_name, tag_id = "missing responsibility", None
-    st_tags = _get_with_query(
-        nt_client, apis.TagsApi(nt_client).get_tags_endpoint, [("limit", "1"), ("name", tag_name)]
-    )
-=======
-def set_unassigned_tag(nt_client, task_id: str):
-    """set 'missing responsability' tag"""
     tag_name, tag_id = "missing responsability", None
     st_tags = _get_with_query(
         nt_client, apis.TagsApi(nt_client).get_tags_endpoint, [("limit", "1"), ("name", tag_name)]
     )
->>>>>>> dd66dcd8
     tag_id = st_tags[0].get("id") if st_tags and st_tags[0] else post_tag(nt_client, tag_name, None)
     if tag_id:
         assignment = strip_readonly(
