""" Common helper functions """
import functools
import json
import random
from typing import Optional, Tuple

from dateutil.parser import isoparse
from openapi_client import apis, models
from openapi_client.model.color import Color
from openapi_client.model_utils import ModelNormal

<<<<<<< HEAD
# API_HOST = "https://api4.nozbe.com/v1/api"
=======
API_HOST = "https://api4.nozbe.com/v1/api"
>>>>>>> 66e08f2b
API_HOST = "http://localhost:8888/v1/api"


def id16():
    """Generate random string"""
    return 16 * "a"


class ImportException(Exception):
    """Importer exception"""


def check_limits(limits: dict, limit_name: str, current_len: int):
    """Raise an exception if limits exceeded"""
<<<<<<< HEAD
    if "localhost" in API_HOST:
        return
=======
    return
>>>>>>> 66e08f2b
    if current_len > (limit := limits.get(limit_name, 0)) > -1:
        raise ImportException(f"LIMIT {limit_name} : {current_len} > {limit}")


def strip_readonly(model: ModelNormal):
    """Strip read only fields before sending to server"""
    for field in [
        elt
        for elt in model.attribute_map.values()
        if hasattr(model, elt)
        and isinstance(
            getattr(model, elt),
            (models.Id16ReadOnly, models.Id16ReadOnlyNullable, models.TimestampReadOnly),
        )
    ]:
        del model.__dict__.get("_data_store")[field]
    return model


<<<<<<< HEAD
def add_to_project_group(nt_client, team_id: str, project_id: str, group_name: str):
    """Add project to project' group"""
    st_groups = _get_with_query(
        nt_client,
        apis.ProjectGroupsApi(nt_client).get_project_groups_endpoint,
        [("limit", "1"), ("name", group_name)],
    )
    group_id = st_groups[0].get("id") if st_groups and st_groups[0] else None
    if not group_id and (
        group := apis.ProjectGroupsApi(nt_client).post_project_group(
            strip_readonly(
                models.ProjectGroup(
                    name=models.Name(group_name), team_id=models.Id16(team_id), is_private=True
                )
            )
        )
    ):
        group_id = group.get("id")
    if group_id:
        assignment = strip_readonly(
            models.GroupAssignmentAssignment(
                object_id=models.Id16(str(project_id)),
                group_id=models.Id16(str(group_id)),
                group_type="project",
            )
        )
        apis.GroupAssignmentsApi(nt_client).post_group_assignment(assignment)


def set_unassigned_tag(nt_client, task_id: str):
=======
def set_unassigned_tag(nt_client, task_id: str) -> Optional[str]:
>>>>>>> 66e08f2b
    """set 'missing responsability' tag"""
    tag_name, tag_id = "missing responsibility", None
    st_tags = _get_with_query(
        nt_client, apis.TagsApi(nt_client).get_tags_endpoint, [("limit", "1"), ("name", tag_name)]
    )
    tag_id = st_tags[0].get("id") if st_tags and st_tags[0] else None
    if not tag_id and (
        tag := apis.TagsApi(nt_client).post_tag(
            strip_readonly(
                models.Tag(
                    models.Id16ReadOnly(id16()),
                    models.Name(tag_name),
                    color=map_color(map_color(None)),
                    is_favorite=False,
                )
            )
        )
    ):
        tag_id = tag.get("id")
    if tag_id:
        assignment = strip_readonly(
            models.TagAssignment(
                id=models.Id16ReadOnly(id16()),
                tag_id=models.Id16(str(tag_id)),
                task_id=models.Id16(str(task_id)),
            )
        )
        apis.TagAssignmentsApi(nt_client).post_tag_assignment(assignment)


def nt_limits(nt_client, team_id: str):
    """Check Nozbe limits"""
    if (team := apis.TeamsApi(nt_client).get_team_by_id(team_id)) and hasattr(team, "limits"):
        return json.loads(team.limits)
    return {}


def map_color(color: Optional[str]) -> Color:
    """Maps color onto Nozbe color"""
    colors = list(list(Color.allowed_values.values())[0].values())
    colors.remove("null")
    return Color(color if color in colors else random.choice(colors))  # nosec


def get_projects_per_team(nt_client, team_id: str) -> Optional[str]:
    """Get team-related projects"""
    # temporary solution
    nt_project_api = apis.ProjectsApi(nt_client)
    return [
        project
        for project in nt_project_api.get_projects(
            limit=10000,
            fields="id,name,author_id,created_at,last_event_at,ended_at,team_id,is_open",
        )
        if str(project.team_id) == team_id
    ]


def _get_with_query(nt_client, api, query: list):
    settings = api.settings
    return nt_client.call_api(
        settings["endpoint_path"],
        settings["http_method"],
        None,
        query,
        {"Accept": "application/json"},
        response_type=settings["response_type"],
        auth_settings=settings["auth"],
        _check_type=True,
        _return_http_data_only=True,
        _preload_content=True,
    )


def get_single_tasks_project_id(nt_client, team_id: str) -> Optional[str]:
    """Returns NT Single Tasks's project ID"""
    st_projects = _get_with_query(
        nt_client,
        apis.ProjectsApi(nt_client).get_projects_endpoint,
        [("team_id", team_id), ("is_single_actions", True)],
    )
    return str(st_projects[0].get("id")) if st_projects and st_projects[0] else None


def current_nt_member(nt_client) -> Optional[str]:
    """Map current NT member id"""
    return nt_members_by_email(nt_client)[1]


@functools.cache
def nt_members_by_email(nt_client) -> Tuple[dict, str]:
    """Map NT emails to member ids"""
    nt_members = {
        str(elt.user_id): str(elt.id) for elt in apis.TeamMembersApi(nt_client).get_team_members()
    }
    mapping = {}
    current_user_id = None
    for user in apis.UsersApi(nt_client).get_users():
        if hasattr(user, "email") and user.email:
            email = user.email
        elif hasattr(user, "invitation_email") and user.invitation_email:
            email = user.invitation_email
        else:
            continue
        if bool(user.is_me):
            current_user_id = str(user.id)
        mapping[str(email)] = nt_members.get(str(user.id))
    return mapping, nt_members.get(current_user_id)


def trim(name: str):
    """Return max 255 characters"""
    if isinstance(name, str):
        return name[:255]
    return name


def parse_timestamp(datetime: Optional[str]) -> Optional[models.TimestampNullable]:
    """Parses date string into timestamp"""
    if not datetime:
        return None
    return models.TimestampNullable(int(isoparse(datetime).timestamp() * 1000))<|MERGE_RESOLUTION|>--- conflicted
+++ resolved
@@ -9,11 +9,7 @@
 from openapi_client.model.color import Color
 from openapi_client.model_utils import ModelNormal
 
-<<<<<<< HEAD
-# API_HOST = "https://api4.nozbe.com/v1/api"
-=======
 API_HOST = "https://api4.nozbe.com/v1/api"
->>>>>>> 66e08f2b
 API_HOST = "http://localhost:8888/v1/api"
 
 
@@ -28,12 +24,8 @@
 
 def check_limits(limits: dict, limit_name: str, current_len: int):
     """Raise an exception if limits exceeded"""
-<<<<<<< HEAD
     if "localhost" in API_HOST:
         return
-=======
-    return
->>>>>>> 66e08f2b
     if current_len > (limit := limits.get(limit_name, 0)) > -1:
         raise ImportException(f"LIMIT {limit_name} : {current_len} > {limit}")
 
@@ -53,7 +45,6 @@
     return model
 
 
-<<<<<<< HEAD
 def add_to_project_group(nt_client, team_id: str, project_id: str, group_name: str):
     """Add project to project' group"""
     st_groups = _get_with_query(
@@ -84,9 +75,6 @@
 
 
 def set_unassigned_tag(nt_client, task_id: str):
-=======
-def set_unassigned_tag(nt_client, task_id: str) -> Optional[str]:
->>>>>>> 66e08f2b
     """set 'missing responsability' tag"""
     tag_name, tag_id = "missing responsibility", None
     st_tags = _get_with_query(
