""" Common helper functions """
import json
import random
from typing import Optional

from openapi_client import apis
from openapi_client.model.color import Color
from openapi_client.model.id16_read_only import Id16ReadOnly
from openapi_client.model.id16_read_only_nullable import Id16ReadOnlyNullable
from openapi_client.model.timestamp_read_only import TimestampReadOnly
from openapi_client.model_utils import ModelNormal


def id16():
    """Generate random string"""
    return 16 * "a"


class ImportException(Exception):
    """Importer exception"""


def check_limits(limits: dict, limit_name: str, current_len: int):
    """Raise an exception if limits exceeded"""
    if current_len > (limit := limits.get(limit_name, 0)) > -1:
        raise ImportException(f"LIMIT {limit_name} : {current_len} > {limit}")


def strip_readonly(model: ModelNormal):
    """Strip read only fields before sending to server"""
    for field in [
        elt
        for elt in model.attribute_map.values()
        if hasattr(model, elt)
        and isinstance(getattr(model, elt), (Id16ReadOnly, Id16ReadOnlyNullable, TimestampReadOnly))
    ]:
        del model.__dict__.get("_data_store")[field]
    return model


def nt_limits(nt_client, team_id: str):
    """Check Nozbe Teams limits"""
    if (team := apis.TeamsApi(nt_client).get_team_by_id(team_id)) and hasattr(team, "limits"):
        return json.loads(team.limits)
    return {}


def map_color(color: Optional[str]) -> Color:
    """Maps color onto Nozbe Teams color"""
    colors = list(list(Color.allowed_values.values())[0].values())
    colors.remove("null")
    return Color(color if color in colors else random.choice(colors))  # nosec


<<<<<<< HEAD
def get_single_tasks_project_id(nt_client: nt.ApiClient, team_id: str) -> Optional[str]:
    """Returns NT Single Tasks's project ID"""
    params = {
        "header": {"Accept": "application/json"},
        "query": [("team_id", team_id), ("is_single_actions", True)],
    }
    settings = apis.ProjectsApi(nt_client).get_projects_endpoint.settings
    st_projects = nt_client.call_api(
        settings["endpoint_path"],
        settings["http_method"],
        None,
        params["query"],
        params["header"],
        response_type=settings["response_type"],
        auth_settings=settings["auth"],
        _check_type=True,
        _return_http_data_only=True,
        _preload_content=True,
    )
    return str(st_projects[0].get("id")) if st_projects and st_projects[0] else None
=======
def current_nt_member(nt_client) -> Optional[str]:
    """Map current NT member id"""
    # TODO test returning author
    # return "author"
    nt_members = {
        str(elt.user_id): str(elt.id) for elt in apis.TeamMembersApi(nt_client).get_team_members()
    }
    current_user_id = None
    for user in apis.UsersApi(nt_client).get_users():
        if bool(user.is_me):
            current_user_id = str(user.id)
            break
    return str(nt_members.get(current_user_id))
>>>>>>> 36719b9e
<|MERGE_RESOLUTION|>--- conflicted
+++ resolved
@@ -52,8 +52,7 @@
     return Color(color if color in colors else random.choice(colors))  # nosec
 
 
-<<<<<<< HEAD
-def get_single_tasks_project_id(nt_client: nt.ApiClient, team_id: str) -> Optional[str]:
+def get_single_tasks_project_id(nt_client, team_id: str) -> Optional[str]:
     """Returns NT Single Tasks's project ID"""
     params = {
         "header": {"Accept": "application/json"},
@@ -73,7 +72,8 @@
         _preload_content=True,
     )
     return str(st_projects[0].get("id")) if st_projects and st_projects[0] else None
-=======
+
+
 def current_nt_member(nt_client) -> Optional[str]:
     """Map current NT member id"""
     # TODO test returning author
@@ -86,5 +86,4 @@
         if bool(user.is_me):
             current_user_id = str(user.id)
             break
-    return str(nt_members.get(current_user_id))
->>>>>>> 36719b9e
+    return str(nt_members.get(current_user_id))