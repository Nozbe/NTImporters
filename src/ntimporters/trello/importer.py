--- conflicted
+++ resolved
@@ -16,10 +16,7 @@
     nt_limits,
     parse_timestamp,
     post_tag,
-<<<<<<< HEAD
-=======
     set_unassigned_tag,
->>>>>>> dd66dcd8
     strip_readonly,
     trim,
 )
@@ -197,11 +194,7 @@
         limits, "tags", len(trello_tags := trello_client.tags(project.get("id"))) + len(nt_tags)
     )
     for tag in trello_tags:
-<<<<<<< HEAD
-        if (tag_name := tag.get("name")) not in nt_tags and (
-=======
         if (tag_name := (tag.get("name") or "Unnamed")) not in nt_tags and (
->>>>>>> dd66dcd8
             nt_tag_id := post_tag(nt_client, tag_name, tag.get("color"))
         ):
             nt_tags[tag_name] = str(nt_tag_id)
