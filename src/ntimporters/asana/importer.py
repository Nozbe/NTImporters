--- conflicted
+++ resolved
@@ -81,16 +81,9 @@
         map_tag_id = {}
         for tag in asana_client.tags.find_by_workspace(workspace["gid"]):
             tag_full = asana_client.tags.find_by_id(tag["gid"])
-<<<<<<< HEAD
-            nt_tag_id = post_tag(
-                nt_client, tag_full.get("name", ""), _map_color(tag_full.get("color"))
-            )
-            if nt_tag_id:
-=======
             if nt_tag_id := post_tag(
                 nt_client, tag_full.get("name", ""), _map_color(tag_full.get("color"))
             ):
->>>>>>> dd66dcd8
                 map_tag_id[tag["gid"]] = str(nt_tag_id)
 
         # import projects
